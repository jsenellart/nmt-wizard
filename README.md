# nmt-wizard

`nmt-wizard` is a Docker-based task launcher and monitor on a variety of remote platforms (called *services*) such as SSH servers, Torque clusters, or EC2 instances. Each *service* is providing access to compute *resources*. The launcher is meant to be used with `nmt-wizard-docker` images, but without a strong dependency.

The project provides:

* a RESTful server that queues incoming requests in a Redis database;
* a client to the REST server providing a simple textual visualization interface;
* workers that launch and manage tasks on the requested service and updates their status.

Once launched, the tasks are sending progress and updated information to the launcher.

## Services configuration

Service configurations are provided by the system administrators. A service is declared and configured by a JSON file in the `config` directory. The REST server and worker automatically discover existing configuration files, provided that their filename ends with `.json`. A special `default.json` file defines parameters shared by all services.

The configuration file has the following structure:

```
{
    "name": "my-service",  // The short name the user will select.
    "description": "My service",  // Display name of the service.
    "module": "services.XXX",  // Name of the Python module managing the service.
    "variables": {
        "key1": [ "value1", "value2" ],
        ...
    },
    "docker": {
        "registries": {  // Docker registries: ECS, Docker Hub.
            "aws": {
                "type": "aws",
                "credentials": {
                    "AWS_ACCESS_KEY_ID": "XXXXX",
                    "AWS_SECRET_ACCESS_KEY": "XXXXX"
                },
                "uri": "XXXXX.dkr.ecr.eu-west-3.amazonaws.com",
                "region": "eu-west-3"
            },
            "dockerhub": {
                "type": "dockerhub",
                "uri": ""
            },
            "mydockerprivate": {
                "type": "dockerprivate",
                "uri": "",
                "credentials": {
                    "password": "XXXXX",
                    "username": "XXXXX"
                }
            }
        },
        "mount": [  // Volumes to mount when running the Docker image.
            "/home/devling/corpus:/root/corpus",
            "/home/devling/models:/root/models"
        ],
        "envvar": {  // Environment variables to set when running the Docker image.
        },
        "path": "" // if provided, will be used to select default path for docker command on remote service.
    },
    "skey1": "svalue1",  // Service specific configurations.
    ...,
    "disabled": [01],  // Boolean field to disable/enable the service.
    "storages": {  // Storage configuration as described in single-training-docker.
    },
    "callback_url": "http://LAUNCHER_URL",
    "callback_interval": 60
}
```

where `variables` is a list of possible options for the service. The structure of these options is specific to each service. These options are transformed into simple key/LIST,FIELDS by the `describe` route to enable simple and generic UI selection of multiple variants.

Template files are provided in `config/templates` and can be used as a basis for configuring services.

**Note**:
* it is possible to add a field `"default_ms":true` to one storage definition. If no model storage parameter (`-ms`) is provided to the docker, this storage will be used by default.  

## Server configuration

* The REST server and worker are configured by `settings.ini`. The `LAUNCHER_MODE` environment variable (defaulting to `Production`) can be set to select different set of options in development or production.

## Using the launcher

### Worker

The first component to launch is the worker that should always be running. It handles:

* the launch of tasks
* the termination of tasks
* the update of active resources

```bash
cd server && python worker.py
```

For performance, multiple workers might be running simultaneously. In that case, a longer refresh should be defined.

### Server

The server has the following HTTP routes:

<<<<<<< HEAD
* `service/list`: returns available services
* `describe`: returns user selectable options for the service
* `check`: checks availability of a given service with provided user options
* `launch`: launches a task on a given service with provided user options
* `status`: checks the status of a task
* `task/list`: returns the list of tasks in the database
* `del`: delete a task from the database
* `terminate`: terminates the process and/or instance associated with a task
* `beat`: provides a `beat` back to the launcher to notify the task activity and announce the next beat to expect
* `file`: sets or returns a file associated to a task
=======
| METHOD    | ROUTE | PARAAM | Description |
| ---       | --- | --- |
| `GET`     | `service/list` | | Returns available services |
| `GET`     | `service/describe/{service_id}` | | Returns user selectable options for a specified service |
| `GET`     | `service/check/{service_id}` | | Checks availability of a given service with provided user options |
| `POST`    | `task/launch` | |  Launches a task on a given service with provided user options
| `GET`     | `task/status/{task_id}` | |  Checks the status of a task |
| `GET`     | `task/list` | prefix | Returns the list of tasks in the database |
| `GET`     | `task/terminate/{task_id}` | |  Terminates a task, the process and/or instance associated with a task |
| `DELETE`  | `task/{task_id}` | | Delete a task from the database |
| `PUT`     | `task/beat/{task_id}` | | Provides a `beat` back to the launcher to notify the task activity and announce the next beat to expect |
| `GET`<br>`POST` | `task/file/{task_id}` | | Gets or set a file associated to a task |
| `GET`<br>`PATCH`<br>`POST` | `task/log/{task_id}` | | Gets, appends or sets the log associated to a task |
>>>>>>> 8777411a

The server uses Flask. See the [Flask documentation](http://flask.pocoo.org/docs/0.12/deploying/) to deploy it for production. For development, it can be run as follows (single thread):

```bash
cd app && FLASK_APP=main.py flask run [--host=0.0.0.0]
```

Here are the are the available routes. Also see the next section

#### `GET /service/list`

Lists available services.

* **Arguments:** None
* **Input:** None
* **Output:** A dictionary of service name to description (JSON), their usage and capacity
* **Example:**

```
$ curl -X GET 'http://127.0.0.1:5000/service/list'
{
    "demogpu02": {
        "capacity": 1,
        "name": "OVH-hosted extra training server",
        "queued": 2,
        "usage": 1
    },
    "localhost": {
        "capacity": 2,
        "name": "test local environment",
        "queued": 0,
        "usage": 0
    },
    "ec2": {
        "capacity": 15,
        "name": "Instance on AWS EC2",
        "queued": 0,
        "usage": 7
    }
}
```

#### `GET /service/describe/<service_name>`

Returns possible options for a service as a [JSON Form](https://github.com/joshfire/jsonform). This can be used to easily implement a GUI to select options for the target service.

* **Arguments:**
  * `service_name`: the service name
* **Input:** None
* **Output:** A JSON form (or an empty dictionary if the service has no possible options).
* **Example:**

```
$ curl -X GET 'http://127.0.0.1:5000/service/describe/ec2'
{
  "launchTemplate": {
    "description": "The name of the EC2 launch template to use",
    "enum": [
      "SingleTrainingDev"
    ],
    "title": "EC2 Launch Template",
    "type": "string"
  }
}
```

#### `GET /service/check/<service_name>`

Checks if the service is available and can be used with the provided options. In case of success, it returns information about the service and the corresponding resource.

* **Arguments:**
  * `service_name`: the service name
* **Input:** The selected service options (see `service/describe/<service_name>`) (JSON)
* **Output:**
  * On invalid option, a HTTP 400 code with the error message (JSON)
  * On server error, a HTTP 500 code with the error message (JSON)
  * On success, an optional message with details about the service (JSON)
* **Example:**

```
$ curl -X GET http://127.0.0.1:5000/service/check/ec2
{
  "message": "missing launchTemplateName option",
}
$ curl -X GET -d '{"launchTemplateName": "InvalidLaunchTemplate"}' \
    -H "Content-Type: application/json" 'http://127.0.0.1:5000/service/check/ec2'
{
  "message": "An error occurred (InvalidLaunchTemplateId.NotFound) when calling the RunInstances operation: LaunchTemplate null not found"
}
$ curl -X GET -d '{"launchTemplateName": "SingleTrainingDev"}' \
    -H "Content-Type: application/json" 'http://127.0.0.1:5000/service/check/ec2'
{
  "message": ""
}
```

#### `POST /task/launch/<service_name>`

Launches a Docker-based task on the specified service. In case of success, it returns a task identifier that can be used to monitor the task using the `status` or `terminate` routes.

* **Arguments:**
  * `service_name`: the service name
* **Input:** the input is either a simple json body or a multi-part request with `content` field containing JSON task configuration. The other fields of the multi-part requests are binary files to be uploaded on the remote service at task-launch time.

The task configuration (JSON)

```
$ cat body.json
{
  "docker": {
    "registry": "dockerhub"
    "image": "opennmt/opennmt-lua",
    "tag": "latest",
    "command": [
      ...
    ]
  },
  "wait_after_launch": 2,
  "trainer_id": "OpenNMT",
  "options": {
    "launchTemplateName": "SingleTrainingDev"
  },
  "name": 'TaskName', // optional
  "iterations": 4,    // number of training iterations, default 1
  "priority": 100     // task priority
}
```

`docker.tag` and `wait_after_launch` are optional.
* **Output:**
  * On invalid task configuration, a HTTP 400 code with an error message (JSON)
  * On success, a task identifier (string)
* **Example:**

```
$ curl -X POST -d @invalid_body.json -H "Content-Type: application/json" \
    http://127.0.0.1:5000/task/launch/ec2
{
  "message": "missing trainer_id field"
}
$ curl -X POST -d @body.json -H "Content-Type: application/json" \
    'http://127.0.0.1:5000/task/launch/ec2'
"SSJS_enyy_HelloWorld_01_0f32d3f6b84ab91d4"
$ curl -X POST -d content=@body.json -F input.txt=@input.txt 'http://127.0.0.1:5000/task/launch/ec2'
"SSJS_xxyy_GreenCat_01_085a8:60c06412a2b74"
```

**Notes**: 

* the task identifier is structured, when possible, and contains the following 5 fields separated by `_`:
  * `TID` - trainer identifier provided through client application
  * `XXYY` - the language pair, found in the configuration file or from parent model
  * `NAME` - model name: generated randomly, or set manually, or inherited from parent
  * `NN` - number showing the number of iterations
  * `UUID` or `UUID:PRID`, unique identifier (possibly suffixed by initial of parent UUID)
* if a `iterations` value is passed to the launch service, several tasks will be created each one starting with previous generated one. The tasks are executed iteratively. It is also possible to use a non-yet generated model as a starting point to launch another task: in that case, the task will start only upon successful termination of the parent task.

#### `GET /task/list/<pattern>`

Lists available services.

* **Arguments:**
  * `pattern`: pattern for the tasks to match. See [KEYS pattern](https://redis.io/commands/keys) for syntax.
* **Input:** None
* **Output:** A list of tasks matching the pattern with minimal information (`task_id`, `queued_time`, `status`, `service`, `message`)
* **Example:**

```
$ curl -X GET 'http://127.0.0.1:5000/task/list/jean_*'
[
  {
    "message": "completed", 
    "queued_time": "1519652594.957615", 
    "status": "stopped",
    "service": "ec2",
    "task_id": "jean_5af69495-3304-4118-bd6c-37d0e6"
  }, 
  {
    "message": "error", 
    "queued_time": "1519652097.672299", 
    "status": "stopped",
    "service": "mysshgpu", 
    "task_id": "jean_99b822bc-51ac-4049-ba39-980541"
  }
]
```

#### `DELETE /task/<pattern>`

Lists available services.

* **Arguments:**
  * `pattern`: pattern for the tasks to match - only stopped tasks will be deleted. See [KEYS pattern](https://redis.io/commands/keys) for syntax.
* **Input:** None
* **Output:** list of deleted tasks
* **Example:**

```
$ curl -X DELETE 'http://127.0.0.1:5000/task/jean_*'
[
  "jean_5af69495-3304-4118-bd6c-37d0e6",
  "jean_99b822bc-51ac-4049-ba39-980541"
]
```

#### `GET /task/status/<task_id>`

Returns the status of a task.

* **Arguments:**
  * `task_id`: the task ID returned by `/task/launch/<service_name>`
* **Input:** None
* **Output:**
  * On invalid `task_id`, a HTTP 404 code dictionary with an error message (JSON)
  * On success, a dictionary with the task status (JSON)
* **Example:**

```
curl -X GET http://127.0.0.1:5000/task/status/unknwon-task-id
{
  "message": "task unknwon-task-id unknown"
}
curl -X GET http://127.0.0.1:5000/task/status/130d4400-9aad-4654-b124-d258cbe4b1e3
{
  "allocated_time": "1519148201.9924579",
  "content": "{\"docker\": {\"command\": [], \"registry\": \"dockerhub\", \"image\": \"opennmt/opennmt-lua\", \"tag\": \"latest\"}, \"service\": \"ec2\", \"wait_after_launch\": 2, \"trainer_id\": \"OpenNMT\", \"options\": {\"launchTemplateName\": \"SingleTrainingDev\"}}", 
  "message": "unknown registry",
  "queued_time": "1519148144.483396",
  "resource": "SingleTrainingDev",
  "service": "ec2",
  "status": "stopped",
  "stopped_time": "1519148201.9977396",
  "ttl": null
}
```

(Here the task was quickly stopped due to an incorrect Docker registry.)

The main fields are:

* `status`: (timestamp for each status can be found in `<status>_time`)
  * `queued`,
  * `allocated`,
  * `running`,
  * `terminating`,
  * `stopped` (additional information can be found in `message` field);
* `service`: name of the service the task is running on;
* `resource`: name of the resource the task is using;
* `content`: the actual task definition;
* `update_time`: if the task is sending beat requests;
* `ttl` if a time to live was passed in the beat request.

#### `GET /task/terminate/<task_id>(?phase=status)`

Terminates a task. If the task is already stopped, it does nothing. Otherwise, it changes the status of the task to `terminating` (actual termination is asynchronous) and returns a success message.

* **Arguments:**
  * `task_id`: the task identifier returned by `/task/launch/<service_name>`
  * (optionnal) `phase`: indicate if the termination command is corresponding to an error or natural completion (`completed`)
* **Input**: None
* **Output**:
  * On invalid `task_id`, a HTTP 404 code with an error message (JSON)
  * On success, a HTTP 200 code with a message (JSON)

```
curl -X GET http://127.0.0.1:5000/task/terminate/130d4400-9aad-4654-b124-d258cbe4b1e3
{
  "message": "130d4400-9aad-4654-b124-d258cbe4b1e3 already stopped"
}
```

#### `DELETE /task/<task_id>`

Deletes a task. If the task is not stopped, it does nothing.

* **Arguments:**
  * `task_id`: the task identifier returned by `/task/launch/<service_name>`
* **Input**: None
* **Output**:
  * On invalid `task_id`, a HTTP 404 code with an error message (JSON)
  * On success, a HTTP 200 code with a message (JSON)

#### `PUT /task/beat/<task_id>(?duration=XXX&container_id=CID)`

Notifies a *beat* back to the launcher. Tasks should invoke this route wih a specific interval to notify that they are still alive and working. This makes it easier for the launcher to identify and handle dead tasks.

* **Arguments**
  * `task_id`: the task identifier returned by `/task/launch/<service_name>`
  * (optional) `duration`: if no beat is received for this task after this duration the task is assumed to be dead
  * (optional) `container_id`: the ID of the Docker container
* **Input:** None
* **Output:**
  * On invalid `duration`, a HTTP 400 code with an error message (JSON)
  * On invalid `task_id`, a HTTP 404 code with an error message (JSON)
  * On success, a HTTP 200 code

#### `POST /task/file/<task_id>/<filename>`

Registers a file for a task - typically used for log, or posting translation output using http storage.

* **Arguments**
  * `task_id`: the task identifier returned by `/task/launch/<service_name>`
  * `filename`: a filename
* **Input:** None
* **Output:**
  * On invalid `task_id`, a HTTP 404 code with an error message (JSON)
  * On success, a HTTP 200 code

#### `GET /task/file/<task_id>/<filename>`

Retrieves file attached to a task

* **Arguments**
  * `task_id`: the task identifier returned by `/task/launch/<service_name>`
  * `filename`: a filename
* **Input:** None
* **Output:**
  * On invalid `task_id`, a HTTP 404 code with an error message (JSON)
  * On missing files, a HTTP 404 code with an error message (JSON)
  * On success, the actual file

#### `GET/POST/PATCH /task/log/<task_id>`

Gets/Posts/Append log attached to a task. Logs are saved in a special `log:<task_id>` key in the redis table allowing for fast implementation of append operation.

### Launcher

The launcher is a simple client to the REST server. See:

```bash
python client/launcher.py -h
```

**Notes:**

* The address of the launcher REST service is provided either by the environment variable `LAUNCHER_URL` or the command line parameter `-u URL`.
* By default, the request response are formatted in text-table for better readibility, the option `-j` displays raw JSON response
* The `trainer_id` field to the `launch` command is either coming from `--trainer_id` option or using `LAUNCHER_TID` environment variable. Also, by default, the same environment variable is used as a default value of the `prefix` parameter of the `lt` command.
* By default, the command parameter are expected as inline values, but can also be obtained from a file, in that case, the corresponding option will take the value `@FILEPATH`.
* File identified as local files, are transfered to the launcher using `TMP_DIR` on the remote server

## Development

### Redis database

The Redis database contains the following fields:

| Field | Type | Description |
| --- | --- | --- |
| `active` | list | Active tasks |
| `beat:<task_id>` | int | Specific ttl-key for a given task |
| `lock:<resource...,task:…>` | value | Temporary lock on a resource or task |
| `queued:<service>` | list | Tasks waiting for a resource |
| `resource:<service>:<resourceid>` | list | Tasks using this resource |
| `task:<taskid>` | dict | <ul><li>status: [queued, allocated, running, terminating, stopped]</li><li>job: json of jobid (if status>=waiting)</li><li>service:the name of the service</li><li>resource: the name of the resource - or auto before allocating one message: error message (if any), ‘completed’ if successfully finished</li><li>container_id: container in which the task run send back by docker notifier</li><li>(queued|allocated|running|updated|stopped)_time: time for each event</li><li>parent: parent task id, if any</li>type: task type id (trans, train, ...)</li><li>priority: task priority (higher better)</li></ul> |
| `files:<task_id>` | dict | files associated to a task, "log" is generated when training is complete |
| `queue:<task_id>` | str | expirable timestamp on the task - is used to regularily check status |
| `work` | list | Tasks to process |<|MERGE_RESOLUTION|>--- conflicted
+++ resolved
@@ -98,18 +98,6 @@
 
 The server has the following HTTP routes:
 
-<<<<<<< HEAD
-* `service/list`: returns available services
-* `describe`: returns user selectable options for the service
-* `check`: checks availability of a given service with provided user options
-* `launch`: launches a task on a given service with provided user options
-* `status`: checks the status of a task
-* `task/list`: returns the list of tasks in the database
-* `del`: delete a task from the database
-* `terminate`: terminates the process and/or instance associated with a task
-* `beat`: provides a `beat` back to the launcher to notify the task activity and announce the next beat to expect
-* `file`: sets or returns a file associated to a task
-=======
 | METHOD    | ROUTE | PARAAM | Description |
 | ---       | --- | --- |
 | `GET`     | `service/list` | | Returns available services |
@@ -123,7 +111,6 @@
 | `PUT`     | `task/beat/{task_id}` | | Provides a `beat` back to the launcher to notify the task activity and announce the next beat to expect |
 | `GET`<br>`POST` | `task/file/{task_id}` | | Gets or set a file associated to a task |
 | `GET`<br>`PATCH`<br>`POST` | `task/log/{task_id}` | | Gets, appends or sets the log associated to a task |
->>>>>>> 8777411a
 
 The server uses Flask. See the [Flask documentation](http://flask.pocoo.org/docs/0.12/deploying/) to deploy it for production. For development, it can be run as follows (single thread):
 
